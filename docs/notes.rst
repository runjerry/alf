Notes
======

.. toctree::
    :maxdepth: 2

    notes/knowledge_base
    notes/pytorch_notes
    notes/async_training
    notes/estimating_derivative_of_expectation
    notes/preview_doc_website
<<<<<<< HEAD
    notes/howto_docstring
=======
    notes/howto_docstring
    notes/fetch_env_sac_actrepeat_notes
    notes/sac_with_hybrid_action_types
>>>>>>> 39c152f8
<|MERGE_RESOLUTION|>--- conflicted
+++ resolved
@@ -9,10 +9,6 @@
     notes/async_training
     notes/estimating_derivative_of_expectation
     notes/preview_doc_website
-<<<<<<< HEAD
-    notes/howto_docstring
-=======
     notes/howto_docstring
     notes/fetch_env_sac_actrepeat_notes
-    notes/sac_with_hybrid_action_types
->>>>>>> 39c152f8
+    notes/sac_with_hybrid_action_types