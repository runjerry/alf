--- conflicted
+++ resolved
@@ -33,91 +33,6 @@
 
 
 @gin.configurable
-class CriticAlgorithm(Algorithm):
-    """
-    Wrap a critic network as an Algorithm for flexible gradient updates
-    called by the Generator when par_vi is 'minmax'.
-    """
-
-    def __init__(self,
-                 input_tensor_spec,
-                 output_dim=None,
-                 hidden_layers=(3, 3),
-                 activation=torch.relu_,
-                 net: Network = None,
-                 use_relu_mlp=False,
-                 use_bn=True,
-                 optimizer=None,
-                 name="CriticAlgorithm"):
-        """Create a CriticAlgorithm.
-
-        Args:
-            input_tensor_spec (TensorSpec): spec of inputs. 
-            output_dim (int): dimension of output, default value is input_dim.
-            hidden_layers (tuple): size of hidden layers.
-            activation (nn.functional): activation used for all critic layers.
-            net (Network): network for predicting outputs from inputs.
-                If None, a default one with hidden_layers will be created
-            use_relu_mlp (bool): whether use ReluMLP as default net constrctor.
-                Diagonals of Jacobian can be explicitly computed for ReluMLP.
-            use_bn (bool): whether use batch norm for each critic layers.
-            optimizer (torch.optim.Optimizer): (optional) optimizer for training.
-            name (str): name of this CriticAlgorithm.
-        """
-        if optimizer is None:
-            optimizer = alf.optimizers.Adam(lr=1e-3)
-        super().__init__(train_state_spec=(), optimizer=optimizer, name=name)
-
-        self._use_relu_mlp = use_relu_mlp
-        self._output_dim = output_dim
-        if output_dim is None:
-            self._output_dim = input_tensor_spec.shape[0]
-        if net is None:
-
-            if use_relu_mlp:
-                net = ReluMLP(
-                    input_tensor_spec=input_tensor_spec,
-                    hidden_layers=hidden_layers,
-                    activation=activation)
-            else:
-                net = EncodingNetwork(
-                    input_tensor_spec=input_tensor_spec,
-                    fc_layer_params=hidden_layers,
-                    use_fc_bn=use_bn,
-                    activation=activation,
-                    last_layer_size=self._output_dim,
-                    last_activation=math_ops.identity,
-                    last_use_fc_bn=use_bn,
-                    name='Critic')
-        self._net = net
-
-    def reset_net_parameters(self):
-        for fc in self._net._fc_layers:
-            fc.reset_parameters()
-
-    def predict_step(self, inputs, state=None, requires_jac_diag=False):
-        """Predict for one step of inputs.
-
-        Args:
-            inputs (torch.Tensor): inputs for prediction.
-            state: not used.
-            requires_jac_trace (bool): whether outputs diagonals of Jacobian.
-
-        Returns:
-            AlgStep:
-            - output (torch.Tensor): predictions or (predictions, diag_jacobian)
-                if requires_jac_diag is True.
-            - state: not used.
-        """
-        if self._use_relu_mlp:
-            outputs = self._net(inputs, requires_jac_diag=requires_jac_diag)[0]
-        else:
-            outputs = self._net(inputs)[0]
-
-        return AlgStep(output=outputs, state=(), info=())
-
-
-@gin.configurable
 class Generator(Algorithm):
     r"""Generator
 
@@ -181,23 +96,7 @@
                  entropy_regularization=0.,
                  mi_weight=None,
                  mi_estimator_cls=MIEstimator,
-<<<<<<< HEAD
-                 par_vi="gfsf",
-=======
                  par_vi=None,
-                 critic_input_dim=None,
-                 critic_hidden_layers=(100, 100),
-                 critic_l2_weight=10.,
-                 critic_iter_num=2,
-                 critic_relu_mlp=False,
-                 critic_use_bn=True,
-                 minmax_resample=True,
-<<<<<<< HEAD
->>>>>>> remotes/upstream/minmax_svgd
-                 optimizer=None,
-=======
->>>>>>> 9d4463d6
-                 critic_optimizer=None,
                  optimizer=None,
                  name="Generator"):
         r"""Create a Generator.
@@ -220,11 +119,6 @@
                 for maximizing the mutual information between [noise, inputs]
                 and [outputs, inputs].
             par_vi (string): ParVI methods, options are
-<<<<<<< HEAD
-                [``svgd``, ``svgd2``, ``svgd3``, ``gfsf``, ``minmax``],
-                note that for conditional case, i.e., generating from [noise, inputs],
-                only ``svgd`` can be used.
-=======
                 [``svgd``, ``svgd2``, ``svgd3``, ``gfsf``],
                 * svgd: empirical expectation of SVGD is evaluated by a single 
                     resampled particle. The main benefit of this choice is it 
@@ -240,28 +134,9 @@
                     involves a kernel matrix inversion, so computationally most
                     expensive, but in some case the convergence seems faster 
                     than svgd approaches.
-<<<<<<< HEAD
->>>>>>> remotes/upstream/minmax_svgd
-=======
                 * minmax: Fisher Neural Sampler, optimal descent direction of
                     the Stein discrepancy is solved by an inner optimization
                     procedure in the space of L2 neural networks.
-            critic_input_dim (int): dimension of critic input, used for ``minmax``.
-            critic_hidden_layers (tuple): sizes of hidden layers of the critic,
-                used for ``minmax``.
-            critic_l2_weight (float): weight of L2 regularization in training 
-                the critic, used for ``minmax``.
-            critic_iter_num (int): number of critic updates for each generator
-                train_step, used for ``minmax``.
-            critic_relu_mlp (bool): whether use ReluMLP as the critic constructor,
-                used for ``minmax``.
-            critic_use_bn (book): whether use batch norm for each layers of the
-                critic, used for ``minmax``.
-            minmax_resample (bool): whether resample the generator for each 
-                critic update, used for ``minmax``.
-            critic_optimizer (torch.optim.Optimizer): Optimizer for training the
-                critic, used for ``minmax``.
->>>>>>> 9d4463d6
             optimizer (torch.optim.Optimizer): (optional) optimizer for training
             name (str): name of this generator
         """
@@ -282,23 +157,7 @@
             elif par_vi == 'svgd3':
                 self._grad_func = self._svgd_grad3
             elif par_vi == 'minmax':
-<<<<<<< HEAD
                 self._grad_func = self._minmax_grad
-=======
-                if critic_input_dim is None:
-                    critic_input_dim = output_dim
-                self._grad_func = self._minmax_grad
-                self._critic_iter_num = critic_iter_num
-                self._critic_l2_weight = critic_l2_weight
-                self._critic_relu_mlp = critic_relu_mlp
-                self._minmax_resample = minmax_resample
-                self._critic = CriticAlgorithm(
-                    TensorSpec(shape=(critic_input_dim, )),
-                    hidden_layers=critic_hidden_layers,
-                    use_relu_mlp=critic_relu_mlp,
-                    use_bn=critic_use_bn,
-                    optimizer=critic_optimizer)
->>>>>>> remotes/upstream/minmax_svgd
             else:
                 raise ValueError("Unsupported par_vi method: %s" % par_vi)
 
@@ -337,24 +196,13 @@
             self._predict_net_updater = common.get_target_updater(
                 self._net, self._predict_net, tau=net_moving_average_rate)
 
-    def _spectral_norm(self, module):
-        if 'weight' in module._parameters:
-            torch.nn.utils.spectral_norm(module)
-    
     def _trainable_attributes_to_ignore(self):
-        return ["_predict_net", "_critic"]
+        return ["_predict_net"]
 
     @property
     def noise_dim(self):
         return self._noise_dim
 
-<<<<<<< HEAD
-    @property
-    def noise_dim(self):
-        return self._noise_dim
-
-=======
->>>>>>> remotes/upstream/minmax_svgd
     def _predict(self, inputs=None, noise=None, batch_size=None,
                  training=True):
         if inputs is None:
@@ -410,10 +258,7 @@
                    loss_func,
                    outputs=None,
                    batch_size=None,
-<<<<<<< HEAD
-=======
                    transform_func=None,
->>>>>>> remotes/upstream/minmax_svgd
                    entropy_regularization=None,
                    state=None):
         """
@@ -443,14 +288,8 @@
             outputs, gen_inputs = self._predict(inputs, batch_size=batch_size)
         if entropy_regularization is None:
             entropy_regularization = self._entropy_regularization
-<<<<<<< HEAD
-        
-        loss, loss_propagated = self._grad_func(inputs, outputs, loss_func,
-                                                entropy_regularization)
-=======
         loss, loss_propagated = self._grad_func(
             inputs, outputs, loss_func, entropy_regularization, transform_func)
->>>>>>> remotes/upstream/minmax_svgd
         mi_loss = ()
         if self._mi_estimator is not None:
             mi_step = self._mi_estimator.train_step([gen_inputs, outputs])
@@ -463,11 +302,6 @@
             info=LossInfo(
                 loss=loss_propagated,
                 extra=GeneratorLossInfo(generator=loss, mi_estimator=mi_loss)))
-<<<<<<< HEAD
-    
-    def _ml_grad(self, inputs, outputs, loss_func,
-                 entropy_regularization=None):
-=======
 
     def _ml_grad(self,
                  inputs,
@@ -477,7 +311,6 @@
                  transform_func=None):
         if transform_func is not None:
             outputs = transform_func(outputs)
->>>>>>> remotes/upstream/minmax_svgd
         loss_inputs = outputs if inputs is None else [outputs, inputs]
         loss = loss_func(loss_inputs)
 
@@ -485,7 +318,6 @@
         loss_propagated = torch.sum(grad.detach() * outputs, dim=-1)
 
         return loss, loss_propagated
-<<<<<<< HEAD
 
     def _kernel_width(self, dist):
         """Update kernel_width averager and get latest kernel_width. """
@@ -498,20 +330,6 @@
 
         return self._kernel_width_averager.get()
 
-=======
-
-    def _kernel_width(self, dist):
-        """Update kernel_width averager and get latest kernel_width. """
-        if dist.ndim > 1:
-            dist = torch.sum(dist, dim=-1)
-            assert dist.ndim == 1, "dist must have dimension 1 or 2."
-        width, _ = torch.median(dist, dim=0)
-        width = width / np.log(len(dist))
-        self._kernel_width_averager.update(width)
-
-        return self._kernel_width_averager.get()
-
->>>>>>> remotes/upstream/minmax_svgd
     def _rbf_func(self, x, y):
         """Compute RGF kernel, used by svgd_grad. """
         d = (x - y)**2
@@ -524,16 +342,6 @@
     def _rbf_func2(self, x, y):
         r"""
         Compute the rbf kernel and its gradient w.r.t. first entry 
-<<<<<<< HEAD
-        :math:`K(x, y), \nabla_x K(x, y)`, used by svgd_grad2.
-
-        Args:
-            x (Tensor): set of N particles, shape (Nx x W), where W is the 
-                dimenseion of each particle
-            y (Tensor): set of N particles, shape (Ny x W), where W is the 
-                dimenseion of each particle
-            h_min (float): minimum kernel bandwidth
-=======
         :math:`K(x, y), \nabla_x K(x, y)`, used by svgd_grad2 and svgd_grad3. 
 
         Args:
@@ -541,19 +349,10 @@
                 number of particles.
             y (Tensor): set of N particles, shape (Ny, ...), where Ny is the 
                 number of particles.
->>>>>>> remotes/upstream/minmax_svgd
 
         Returns:
             :math:`K(x, y)` (Tensor): the RBF kernel of shape (Nx x Ny)
             :math:`\nabla_x K(x, y)` (Tensor): the derivative of RBF kernel of shape (Nx x Ny x D)
-<<<<<<< HEAD
-            
-        """
-        Nx, Dx = x.shape
-        Ny, Dy = y.shape
-        assert Dx == Dy
-        diff = x.unsqueeze(1) - y.unsqueeze(0)  # [Nx, Ny, W]
-=======
 
         """
         Nx = x.shape[0]
@@ -564,17 +363,12 @@
         Dy = y.shape[1]
         assert Dx == Dy
         diff = x.unsqueeze(1) - y.unsqueeze(0)  # [Nx, Ny, D]
->>>>>>> remotes/upstream/minmax_svgd
         dist_sq = torch.sum(diff**2, -1)  # [Nx, Ny]
         h = self._kernel_width(dist_sq.view(-1))
 
         kappa = torch.exp(-dist_sq / h)  # [Nx, Nx]
         kappa_grad = torch.einsum('ij,ijk->ijk', kappa,
-<<<<<<< HEAD
-                                  -2 * diff / h)  # [Nx, Ny, W]
-=======
                                   -2 * diff / h)  # [Nx, Ny, D]
->>>>>>> remotes/upstream/minmax_svgd
         return kappa, kappa_grad
 
     def _score_func(self, x, alpha=1e-5):
@@ -591,11 +385,7 @@
 
         Returns:
             :math:`\nabla\log q` (Tensor): the score function of shape (N x D)
-<<<<<<< HEAD
-            
-=======
-
->>>>>>> remotes/upstream/minmax_svgd
+
         """
         N, D = x.shape
         diff = x.unsqueeze(1) - x.unsqueeze(0)  # [N, N, D]
@@ -607,11 +397,6 @@
         kappa_inv = torch.inverse(kappa + alpha * torch.eye(N))  # [N, N]
         kappa_grad = torch.einsum('ij,ijk->jk', kappa, -2 * diff / h)  # [N, D]
 
-<<<<<<< HEAD
-        return kappa_inv @ kappa_grad
-    
-    def _svgd_grad(self, inputs, outputs, loss_func, entropy_regularization):
-=======
         return -kappa_inv @ kappa_grad
 
     def _svgd_grad(self,
@@ -620,18 +405,14 @@
                    loss_func,
                    entropy_regularization,
                    transform_func=None):
->>>>>>> remotes/upstream/minmax_svgd
         """
         Compute particle gradients via SVGD, empirical expectation
         evaluated by a single resampled particle. 
         """
         outputs2, _ = self._predict(inputs, batch_size=outputs.shape[0])
-<<<<<<< HEAD
-=======
         if transform_func is not None:
             outputs = transform_func(outputs)
             outputs2 = transform_func(outputs2)
->>>>>>> remotes/upstream/minmax_svgd
         kernel_weight = self._rbf_func(outputs, outputs2)
         weight_sum = entropy_regularization * kernel_weight.sum()
 
@@ -650,19 +431,6 @@
         loss_propagated = torch.sum(grad.detach() * outputs, dim=-1)
 
         return loss, loss_propagated
-<<<<<<< HEAD
-
-    def _svgd_grad2(self, inputs, outputs, loss_func, entropy_regularization):
-        """
-        Compute particle gradients via SVGD, empirical expectation
-        evaluated by splitting half of the sampled batch. 
-        """
-        assert inputs is None, "\"svgd2\" does not support conditional generator"
-        particles = outputs.shape[0] // 2
-        outputs_i, outputs_j = torch.split(outputs, particles, dim=0)
-        loss_inputs = outputs_j
-        loss = loss_func(loss_inputs)
-=======
 
     def _svgd_grad2(self,
                     inputs,
@@ -709,17 +477,28 @@
         num_particles = outputs.shape[0]
         outputs2, _ = self._predict(inputs, batch_size=num_particles)
         if transform_func is not None:
-            outputs = transform_func(outputs)
-            outputs2 = transform_func(outputs2)
+            outputs, density_outputs = transform_func(outputs)
+            outputs2, density_outputs2 = transform_func(outputs2)
+        else:
+            density_outputs = None
+            density_outputs2 = None
+
         loss_inputs = outputs2
         loss = loss_func(loss_inputs)
         if isinstance(loss, tuple):
             neglogp = loss.loss
         else:
             neglogp = loss
+        
         loss_grad = torch.autograd.grad(neglogp.sum(), outputs2)[0]  # [N2, D]
-
         # [N2, N], [N2, N, D]
+        if density_outputs is not None:
+            n_perturbed = density_outputs.shape[1]
+            outputs = torch.cat((
+                outputs[:, :-n_perturbed], density_outputs), dim=-1)
+            outputs2 = torch.cat((
+                outputs2[:, :-n_perturbed], density_outputs2), dim=-1)
+        
         kernel_weight, kernel_grad = self._rbf_func2(outputs2, outputs)
         kernel_logp = torch.matmul(kernel_weight.t(),
                                    loss_grad) / num_particles  # [N, D]
@@ -737,14 +516,22 @@
         """Compute particle gradients via GFSF (Stein estimator). """
         assert inputs is None, '"gfsf" does not support conditional generator'
         if transform_func is not None:
-            outputs = transform_func(outputs)
+            outputs, density_outputs = transform_func(outputs)
+        else:
+            density_outputs = None
         loss_inputs = outputs
         loss = loss_func(loss_inputs)
         if isinstance(loss, tuple):
             neglogp = loss.loss
         else:
             neglogp = loss
+
         loss_grad = torch.autograd.grad(neglogp.sum(), outputs)[0]  # [N2, D]
+
+        if density_outputs is not None:
+            n_perturbed = density_outputs.shape[1]
+            outputs = torch.cat((
+                outputs[:, :-n_perturbed], density_outputs), dim=-1)
 
         logq_grad = self._score_func(outputs)
         grad = loss_grad + entropy_regularization * logq_grad
@@ -752,110 +539,6 @@
 
         return loss, loss_propagated
 
-    def _jacobian_trace(self, fx, x):
-        """Hutchinson's trace Jacobian estimator O(1) call to autograd,
-            used by "\"minmax\" method"""
-        eps = torch.randn_like(fx)
-        jvp = torch.autograd.grad(
-            fx, x, grad_outputs=eps, retain_graph=True, create_graph=True)[0]
-        if eps.shape[-1] == jvp.shape[-1]:
-            tr_jvp = torch.einsum('bi,bi->b', jvp, eps)
-        else:
-            tr_jvp = torch.einsum('bi,bj->b', jvp, eps)
-        return tr_jvp
-
-    def _critic_train_step(self, inputs, loss_func, entropy_regularization=1.):
-        """
-        Compute the loss for critic training.
-        """
-        loss = loss_func(inputs)
->>>>>>> remotes/upstream/minmax_svgd
-        if isinstance(loss, tuple):
-            neglogp = loss.loss
-        else:
-            neglogp = loss
-<<<<<<< HEAD
-        loss_grad = torch.autograd.grad(neglogp.sum(), outputs_j)[0]  # [Nj, D]
-        # [Nj, Ni], [Nj, Ni, D]
-        kernel_weight, kernel_grad = self._rbf_func2(outputs_j, outputs_i)
-        kernel_logp = torch.matmul(kernel_weight.t(),
-                                   loss_grad) / particles  # [Ni, D]
-        grad = kernel_logp - entropy_regularization * kernel_grad.mean(0)
-        loss_propagated = torch.sum(grad.detach() * outputs_i, dim=-1)
-        return loss, loss_propagated
-
-    def _svgd_grad3(self, inputs, outputs, loss_func, entropy_regularization):
-        """
-        Compute particle gradients via SVGD, empirical expectation
-        evaluated by resampled particles of the same batch size. 
-        """
-        assert inputs is None, "\"svgd3\" does not support conditional generator"
-        particles = outputs.shape[0]
-        outputs2, _ = self._predict(inputs, batch_size=particles)
-        loss_inputs = outputs2
-        loss = loss_func(loss_inputs)
-        if isinstance(loss, tuple):
-            neglogp = loss.loss
-        else:
-            neglogp = loss
-        loss_grad = torch.autograd.grad(neglogp.sum(), outputs2)[0]  # [N2, D]
-
-        # [N2, N], [N2, N, D]
-        kernel_weight, kernel_grad = self._rbf_func2(outputs2, outputs)
-        kernel_logp = torch.matmul(kernel_weight.t(),
-                                   loss_grad) / particles  # [N, D]
-        grad = kernel_logp - entropy_regularization * kernel_grad.mean(0)
-        loss_propagated = torch.sum(grad.detach() * outputs, dim=-1)
-
-        return loss, loss_propagated
-
-    def _gfsf_grad(self, inputs, outputs, loss_func, entropy_regularization):
-        """Compute particle gradients via GFSF (Stein estimator). """
-        assert inputs is None, "\"gfsf\" does not support conditional generator"
-        loss_inputs = outputs
-        loss = loss_func(loss_inputs)
-        if isinstance(loss, tuple):
-            neglogp = loss.loss
-        else:
-            neglogp = loss
-        loss_grad = torch.autograd.grad(neglogp.sum(), outputs)[0]  # [N2, D]
-        logq_grad = self._score_func(outputs)
-        
-        grad = loss_grad - entropy_regularization * logq_grad
-        loss_propagated = torch.sum(grad.detach() * outputs, dim=-1)
-
-        return loss, loss_propagated 
-    
-    def _minmax_grad(self, inputs, outputs, loss_func, entropy_regularization):
-        """for "\"minmax\", compute particle updates w.r.t generator"""    
-        assert inputs is None, "\"minmax\" does not support conditional generator"
-        net_outputs, critic_outputs = outputs  # x, f(x) 
-        loss_inputs = net_outputs
-        loss = loss_func(loss_inputs)
-        if isinstance(loss, tuple):
-            neglogp = loss.loss
-        else:
-            neglogp = loss
-        loss_propagated = torch.sum(-critic_outputs.detach() * net_outputs, dim=1)
-=======
-        loss_grad = torch.autograd.grad(neglogp.sum(), inputs)[0]  # [N, D]
-
-        if self._critic_relu_mlp:
-            critic_step = self._critic.predict_step(
-                inputs, requires_jac_diag=True)
-            outputs, jac_diag = critic_step.output
-            tr_gradf = jac_diag.sum(-1)  # [N]
-        else:
-            outputs = self._critic.predict_step(inputs).output
-            tr_gradf = self._jacobian_trace(outputs, inputs)  # [N]
-
-        f_loss_grad = (loss_grad.detach() * outputs).sum(1)  # [N]
-        loss_stein = f_loss_grad - entropy_regularization * tr_gradf  # [N]
-
-        l2_penalty = (outputs * outputs).sum(1).mean() * self._critic_l2_weight
-        critic_loss = loss_stein.mean() + l2_penalty
-
-        return critic_loss
 
     def _minmax_grad(self,
                      inputs,
@@ -863,37 +546,16 @@
                      loss_func,
                      entropy_regularization,
                      transform_func=None):
-        """
-        Compute particle gradients via minmax svgd (Fisher Neural Sampler). 
-        """
-        assert inputs is None, '"minmax" does not support conditional generator'
-
-        # optimize the critic using resampled particles
-        if transform_func is not None:
-            outputs = transform_func(outputs)
-        num_particles = outputs.shape[0]
-
-        for i in range(self._critic_iter_num):
-
-            if self._minmax_resample:
-                critic_inputs, _ = self._predict(
-                    inputs, batch_size=num_particles)
-                if transform_func is not None:
-                    critic_inputs = transform_func(critic_inputs)
-            else:
-                critic_inputs = outputs.detach().clone()
-                critic_inputs.requires_grad = True
-
-            critic_loss = self._critic_train_step(critic_inputs, loss_func,
-                                                  entropy_regularization)
-            self._critic.update_with_gradient(LossInfo(loss=critic_loss))
-
-        # compute amortized svgd
-        loss = loss_func(outputs.detach())
-        critic_outputs = self._critic.predict_step(outputs.detach()).output
-        loss_propagated = torch.sum(-critic_outputs.detach() * outputs, dim=-1)
-
->>>>>>> remotes/upstream/minmax_svgd
+        """for "\"minmax\", compute particle updates w.r.t generator"""    
+        assert inputs is None, "\"minmax\" does not support conditional generator"
+        net_outputs, critic_outputs = outputs  # x, f(x) 
+        loss_inputs = net_outputs
+        loss = loss_func(loss_inputs.detach())
+        if isinstance(loss, tuple):
+            neglogp = loss.loss
+        else:
+            neglogp = loss
+        loss_propagated = torch.sum(-critic_outputs.detach() * net_outputs, dim=-1)
         return loss, loss_propagated
 
     def after_update(self, training_info):
