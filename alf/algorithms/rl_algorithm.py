--- conflicted
+++ resolved
@@ -254,12 +254,8 @@
         if self._debug_summaries:
             summary_utils.summarize_action(experience.action,
                                            self._action_spec)
-<<<<<<< HEAD
-            summary_utils.summarize_loss(loss_info)
-=======
             if not self.is_on_policy():
                 self.summarize_reward("training_reward", experience.reward)
->>>>>>> 39c152f8
 
         if self._config.summarize_action_distributions:
             field = alf.nest.find_field(train_info, 'action_distribution')
@@ -385,34 +381,7 @@
         """
         pass
 
-<<<<<<< HEAD
-    def transform_timestep(self, time_step):
-        """Transform time_step.
-
-        ``transform_timestep`` is called for all raw time_step got from
-        the environment before passing to ``predict_step`` and ``rollout_step``. For
-        off-policy algorithms, the replay buffer stores raw time_step. So when
-        experiences are retrieved from the replay buffer, they are tranformed by
-        ``transform_timestep`` in ``OffPolicyAlgorithm`` before passing to
-        ``_update()``.
-
-        This function additionally transforms rewards on top of the
-        ``transform_timestep()`` of the base class ``Algorithm``.
-
-        Args:
-            time_step (TimeStep or Experience): time step
-        Returns:
-            TimeStep or Experience: transformed time step
-        """
-        time_step = super(RLAlgorithm, self).transform_timestep(time_step)
-        if self._reward_shaping_fn is not None:
-            time_step = time_step._replace(
-                reward=self._reward_shaping_fn(time_step.reward))
-        return time_step
-
-=======
     @common.mark_rollout
->>>>>>> 39c152f8
     def unroll(self, unroll_length):
         r"""Unroll ``unroll_length`` steps using the current policy.
 
