--- conflicted
+++ resolved
@@ -297,8 +297,6 @@
                         non-zero priorities in the buffer.
         """
         with alf.device(self._device):
-<<<<<<< HEAD
-=======
             recent_batch_size = 0
             if self._recent_data_ratio > 0:
                 d = batch_length - 1 + self._num_earliest_frames_ignored
@@ -313,7 +311,6 @@
                         batch_size * self._recent_data_ratio)
 
             normal_batch_size = batch_size - recent_batch_size
->>>>>>> 39c152f8
             if self._prioritized_sampling:
                 info = self._prioritized_sample(batch_size, batch_length)
             else:
@@ -363,13 +360,6 @@
             env_ids = torch.cat([env_ids, eids], dim=0)
 
         r = torch.rand(*env_ids.shape)
-<<<<<<< HEAD
-
-        num_positions = self._current_size - batch_length + 1
-        num_positions = num_positions[env_ids]
-        pos = (r * num_positions).to(torch.int64)
-        pos += (self._current_pos - self._current_size)[env_ids]
-=======
         if not self._with_replacement:
             # For sampling without replacement,  we want r's for the same env to
             # be roughly evenly spaced.
@@ -397,7 +387,6 @@
                 num_positions, max=sample_from_recent_n_data_steps)
         pos = (r * num_positions[env_ids]).to(torch.int64)
         pos += (self._current_pos - num_positions - batch_length + 1)[env_ids]
->>>>>>> 39c152f8
         info = BatchInfo(env_ids=env_ids, positions=pos)
         return info
 
