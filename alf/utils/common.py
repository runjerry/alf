--- conflicted
+++ resolved
@@ -344,70 +344,6 @@
     return '\n'.join(output_lines)
 
 
-<<<<<<< HEAD
-@gin.configurable
-class ObservationNormalizer(nn.Module):
-    def __init__(self,
-                 observation_spec,
-                 clipping=0.,
-                 window_size=10000,
-                 update_rate=1e-4,
-                 speed=8.0,
-                 mode="adaptive"):
-        """Create an observation normalizer with optional value clipping to be
-        used as the ``observation_transformer`` of an algorithm. It will be called
-        before both ``rollout_step()`` and ``train_step()``.
-
-        The normalizer by default doesn't automatically update the mean and std.
-        Instead, it will check when ``self.forward()`` is called, whether an
-        algorithm is unrolling or training. It only updates the mean and std
-        during unroll. This is the suggested way of using an observation
-        normalizer (i.e., update the stats when encountering new data for the
-        first time). This same strategy has been used by OpenAI's baselines for
-        training their Robotics environments.
-
-        Args:
-            observation_spec (TensorSpec): the observation spec
-            clipping (float): a floating value for clipping the normalized
-                observation into ``[-clipping, clipping]``. Only valid if it's
-                greater than 0.
-            window_size (int): the window size of ``WindowNormalizer``.
-            update_rate (float): the update rate of ``EMNormalizer``.
-            speed (float): the speed of updating for ``AdaptiveNormalizer``.
-            mode (str): a value in ["adaptive", "window", "em"] indicates which
-                normalizer to use.
-        """
-        super().__init__()
-        self._clipping = float(clipping)
-        if mode == "adaptive":
-            self._normalizer = AdaptiveNormalizer(
-                tensor_spec=observation_spec,
-                speed=float(speed),
-                auto_update=False)
-        elif mode == "window":
-            self._normalzier = WindowNormalizer(
-                tensor_spec=observation_spec,
-                window_size=int(window_size),
-                auto_update=False)
-        elif mode == "em":
-            self._normalizer = EMNormalizer(
-                tensor_spec=observation_spec,
-                update_rate=float(update_rate),
-                auto_update=False)
-        else:
-            raise ValueError("Unsupported mode: " + mode)
-
-    def forward(self, observation):
-        """Normalize a given observation. If during unroll, then first update
-        the normalizer. The normalizer won't be updated in other circumstances.
-        """
-        if not is_training():
-            self._normalizer.update(observation)
-        return self._normalizer.normalize(observation, self._clipping)
-
-
-=======
->>>>>>> 39c152f8
 def get_gin_confg_strs():
     """
     Obtain both the operative and inoperative config strs from gin.
