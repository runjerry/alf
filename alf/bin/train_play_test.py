--- conflicted
+++ resolved
@@ -542,8 +542,6 @@
             gin_file='trac_sac_pendulum.gin',
             extra_train_params=OFF_POLICY_TRAIN_PARAMS)
 
-<<<<<<< HEAD
-=======
     def test_mbrl_pendulum(self):
         self._test(
             gin_file='mbrl_pendulum.gin', extra_train_params=MBRL_TRAIN_PARAMS)
@@ -553,7 +551,6 @@
             gin_file='muzero_tic_tac_toe.gin',
             extra_train_params=OFF_POLICY_TRAIN_PARAMS)
 
->>>>>>> 39c152f8
     @classmethod
     def tearDownClass(cls):
         not_tested = cls._all_.difference(cls._tested_)
